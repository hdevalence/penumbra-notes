version: "3.7"
services:
  # The Penumbra daemon
  pd-node0:
    container_name: penumbra
    build:
      context: .
    environment:
      - RUST_LOG=${RUST_LOG:-warn,pd=info,penumbra=info}
<<<<<<< HEAD
    command: pd start --host 0.0.0.0 --database-uri
      postgres://postgres:postgres@db-node0/penumbra
=======
    volumes:
      - ~/scratch/testnet_build/node0/pd:/pd
    command: pd start --host 0.0.0.0 --database-uri postgres://postgres:postgres@db/penumbra -r /pd/rocksdb
>>>>>>> 685f1e45
    restart: on-failure
    networks:
      localnet:
        ipv4_address: 192.167.10.10
    ports:
      - "26658:26658"
      - "26666:26666"
      - "26667:26667"

  # The Tendermint node
  tendermint-node0:
    image: "tendermint/tendermint:v0.35.0"
    container_name: tendermint-node0
    ports:
      - "26656:26656"
      - "26657:26657"
    volumes:
      - ~/scratch/testnet_build/node0/tendermint:/tendermint
    command: start --proxy-app=tcp://pd:26658
    environment:
      - ID=0
      - LOG=${LOG:-tendermint.log}
    depends_on:
      - pd-node0
    networks:
      localnet:
        ipv4_address: 192.167.10.11

  # The Penumbra daemon
  pd-node1:
    container_name: penumbra
    build:
      context: .
    environment:
      - RUST_LOG=${RUST_LOG:-warn,pd=info,penumbra=info}
    command: pd start --host 0.0.0.0 --database-uri
      postgres://postgres:postgres@db-node1/penumbra
    restart: on-failure
    networks:
      localnet:
        ipv4_address: 192.167.10.20
    ports:
      - "26658:26658"
      - "26666:26666"
      - "26667:26667"

  # The Tendermint node
  tendermint-node1:
    image: "tendermint/tendermint:latest"
    container_name: tendermint-node1
    ports:
      - "26656:26656"
      - "26657:26657"
    volumes:
      - ~/scratch/testnet_build/node1:/tendermint
    command: start --proxy-app=tcp://pd:26658
    environment:
      - ID=1
      - LOG=${LOG:-tendermint.log}
    depends_on:
      - pd-node1
    networks:
      localnet:
        ipv4_address: 192.167.10.21

networks:
  localnet:
    driver: bridge
    ipam:
      driver: default
      config:
        - subnet: 192.167.10.0/16<|MERGE_RESOLUTION|>--- conflicted
+++ resolved
@@ -7,14 +7,9 @@
       context: .
     environment:
       - RUST_LOG=${RUST_LOG:-warn,pd=info,penumbra=info}
-<<<<<<< HEAD
-    command: pd start --host 0.0.0.0 --database-uri
-      postgres://postgres:postgres@db-node0/penumbra
-=======
     volumes:
       - ~/scratch/testnet_build/node0/pd:/pd
-    command: pd start --host 0.0.0.0 --database-uri postgres://postgres:postgres@db/penumbra -r /pd/rocksdb
->>>>>>> 685f1e45
+    command: pd start --host 0.0.0.0 --database-uri postgres://postgres:postgres@db-node0/penumbra -r /pd/rocksdb
     restart: on-failure
     networks:
       localnet:
@@ -51,7 +46,7 @@
     environment:
       - RUST_LOG=${RUST_LOG:-warn,pd=info,penumbra=info}
     command: pd start --host 0.0.0.0 --database-uri
-      postgres://postgres:postgres@db-node1/penumbra
+      postgres://postgres:postgres@db-node1/penumbra -r /pd/rocksdb
     restart: on-failure
     networks:
       localnet:
